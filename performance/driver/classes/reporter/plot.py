import requests
from performance.driver.core.classes import Reporter

# NOTE: The following block is needed only when sphinx is parsing this file
#       in order to generate the documentation. It's not really useful for
#       the logic of the file itself.
try:
  import matplotlib
  matplotlib.use('Agg')

  import numpy as np
  import matplotlib.pyplot as plt
  import matplotlib.cm as cm
  import scipy.interpolate
except ModuleNotFoundError:
  import logging
  logging.error('One or more libraries required by PlotReporter were not'
                'installed. The reporter will not work.')


def norm(v, vmin, vmax, tomin=0.0, tomax=1.0, wrap=True):
  if v < vmin and wrap:
    return tomin
  if v > vmax and wrap:
    return tomax
  return ((float(v) - vmin) / (vmax - vmin)) * (tomax - tomin) + tomin


def getPlotfn(ax, xscale, yscale):
  """
  Get the correct plot function configuration to the axis string given
  """
  if xscale not in ('linear', 'log', 'log2', 'log10'):
    raise TypeError('Unknown `xscale` value \'{}\''.format(xscale))
  if yscale not in ('linear', 'log', 'log2', 'log10'):
    raise TypeError('Unknown `yscale` value \'{}\''.format(yscale))

  if xscale == 'linear' and yscale == 'linear':
    return (ax.plot, {})
  elif xscale != 'linear' and yscale != 'linear':
    kwargs = {}
    if xscale == 'log2':
      kwargs['basex'] = 2
    if xscale == 'log10':
      kwargs['basex'] = 10
    if yscale == 'log2':
      kwargs['basey'] = 2
    if yscale == 'log10':
      kwargs['basey'] = 10
    return (ax.loglog, kwargs)
  else:
    if xscale != 'linear':
      kwargs = {}
      if xscale == 'log2':
        kwargs['basex'] = 2
      if xscale == 'log10':
        kwargs['basex'] = 10
      return (ax.semilogx, kwargs)
    else:
      kwargs = {}
      if yscale == 'log2':
        kwargs['basey'] = 2
      if yscale == 'log10':
        kwargs['basey'] = 10
      return (ax.semilogy, kwargs)


class PlotGroup:
  def __init__(self, metric, suffix=''):
    self.suffix = suffix
    self.name = metric.config.get('name', 'metric')
    self.title = metric.config.get('title', self.name)
    self.desc = metric.config.get('desc', None)
    self.units = metric.config.get('units', 'Unknown')
    self.valueSeries = {}

  def series(self, name):
    if not name in self.valueSeries:
      self.valueSeries[name] = []
    return self.valueSeries[name]

  def values(self, name=None):
    """
    Return a numpy array for every value in the series
    """
    if name is None:
      return dict(
          map(lambda kv: (kv[0], np.array(kv[1])), self.valueSeries.items()))
    else:
      return np.array(self.valueSeries[name])


class RawPlotGroup:

  def __init__(self, metric, suffix=''):
    self.suffix = suffix
    self.name = metric.config.get('name', 'metric')
    self.title = metric.config.get('title', self.name)
    self.desc = metric.config.get('desc', None)
    self.units = metric.config.get('units', 'Unknown')
    self.x = {}
    self.y = []

  def firstAxis(self):
    if len(self.x) == 0:
      return None
    return list(self.x.keys())[0]

  def axisNames(self):
    return list(self.x.keys())

  def put(self, axisValues, binValue):
    for key, value in axisValues.items():
      if not key in self.x:
        self.x[key] = []
      self.x[key].append(value)
    self.y.append(binValue)

  def pairs(self, axisName=None):
    if axisName is None:
      return dict(
          map(
            lambda name: (name, self.pairs(name)),
            self.x.keys()
          )
        )

    else:
      return (
          np.array(self.x[axisName]),
          np.array(self.y)
        )

class PlotReporter(Reporter):
  """
  The **Plot Reporter** is creating a PNG plot with the measured values
  and storing it in the results folder.

  ::

    reporters:
      - class: reporter.PlotReporter

        # [Optional] Default parameter value to use if not specified
        default: 0

        # [Optional] Filename prefix and suffix (without the extension)
        prefix: "plot-"
        suffix: ""

        # [Optional] The X and Y axis scale (for all plots)
        # Can be one of: 'linear', 'log', 'log2', 'log10'
        xscale: linear
        yscale: log2

        # [Optional] The colormap to use when plotting 2D plots
        # Valid options from: https://matplotlib.org/examples/color/colormaps_reference.html
        colormap: plasma

        # [Optional] Plot the raw values as a scatter plot and not the summarised
        raw: False

        # [Optional] Reference data structure
        reference:

          # Path to raw reference JSON
          data: http://path.to/refernce-raw.json

          # [Optional] The colormap to use when plotting the reference 2D plots
          ratiocolormap: bwr

          # [Optional] Name of the reference data
          name: ref

          # [Optional] Headers to send along with the request
          headers:
            Authentication: "token={{token}}"

  This reporter will generate an image plot for every metric defined. The axis
  is the 1 or 2 parameters of the test.

  .. warning::
     The ``PlotReporter`` can be used only if the total number of parameters
     is 1 or 2, since it's not possible to display plots with more than 3 axes.

     Trying to use it otherwise will result in an exception being thrown.
  """

  def normalizeAxisValues(self, inputValues):
    values = {}
    for name, config in self.generalConfig.parameters.items():
      if name in inputValues:
        values[name] = float(inputValues[name])
      else:
        values[name] = float(config.get('default', 0))
    return values

  def createPlot(self):
    """
    Create a plot with common configuration
    """

    # Create a plot
    fig, ax = plt.subplots(figsize=(8.5, 6))
    # fig.subplots_adjust(hspace=0.08)

    # figure size, borders and padding
    # fig.subplots_adjust(left=0.12, bottom=0.08, right=0.90, top=0.90, wspace=0.25, hspace=0.40)
    # fig.set_size_inches(8.5, 6)

    return fig, ax

  def createPlotWithReference(self, yratio=(2, 1)):
    """
    Create a plot with reference axis
    """

    # Create 2 plots, sharing X axis
    # fig, ax = plt.subplots(2, figsize=(8.5, 6), sharex=True)
    # fig.subplots_adjust(hspace=0.08)

    # figure size, borders and padding
    # fig.subplots_adjust(left=0.12, bottom=0.08, right=0.90, top=0.90, wspace=0.25, hspace=0.40)
    # fig.set_size_inches(8.5, 6)

    # return fig, ax
    fig = plt.figure()

    rows = yratio[0] + yratio[1]
    ax1 = plt.subplot2grid((rows, 1), (0, 0), rowspan=yratio[0])
    ax2 = plt.subplot2grid((rows, 1), (yratio[0], 0), sharex=ax1)

    return fig, (ax1, ax2)

  def dumpPlot_sum1d(self, axisValues, plotGroup, referencePlotGroup, filename):
    """
    Dump an 1-D plot group
    """

    # Populate axis values
    p = list(self.generalConfig.parameters.values())
    p1 = p[0]
    x1 = np.array(list(map(lambda x: float(x.get(p1['name'])), axisValues)))
    fig = None
    ax = None

    # -------------------------------
    # 1D Plot WITHOUT Reference
    # -------------------------------
    if referencePlotGroup is None:
      fig, ax = self.createPlot()

      # Prepare plot function according to config
      (plotfn, plotfn_kwargs) = getPlotfn(ax,
                                          self.getConfig('xscale', 'linear'),
                                          self.getConfig('yscale', 'linear'))
      for name, values in plotGroup.values().items():
        v = values[:, 0]
        dat = plotfn(x1, v, '-', label=name, linewidth=2, **plotfn_kwargs)

        # Plot the error bars if we have them
        if not np.all(values[:, 1] == 0):
          ax.errorbar(
              x1,
              v,
              yerr=values[:, 1],
              ecolor=dat[0].get_color(),
              capsize=5,
              fmt='.')

      ax.set_xlabel("{} ({})".format(p1['name'], p1.get('units', 'Unknown')))

    # -------------------------------
    # 1D Plot WITH Reference
    # -------------------------------
    else:
      fig, (ax, axRatio) = self.createPlotWithReference()

      # Prepare plot function according to config
      (plotfn, plotfn_kwargs) = getPlotfn(ax,
                                          self.getConfig('xscale', 'linear'),
                                          self.getConfig('yscale', 'linear'))
      (plotfn_ratio, plotfn_kwargs_ratio) = getPlotfn(axRatio,
                                                      self.getConfig(
                                                          'xscale', 'linear'),
                                                      'linear')

      # Plot data
      for name, values in plotGroup.values().items():
        v = values[:, 0]
        dat = plotfn(x1, v, '-', label=name, linewidth=2, **plotfn_kwargs)

        # Plot the error bars if we have them
        if not np.all(values[:, 1] == 0):
          ax.errorbar(
              x1, v, yerr=values[:, 1], ecolor=dat[0].get_color(), capsize=5)

        # Safely bail if something went wrong while processing the reference
        try:
          rvalues = referencePlotGroup.values(name)
          rv = rvalues[:, 0]
          ref = plotfn(
              x1,
              rv,
              ls='dashed',
              label=name + referencePlotGroup.suffix,
              linewidth=2,
              c=dat[0].get_color(),
              **plotfn_kwargs)

          # Create ratio plot
          ratio = v / rv
          rat = plotfn_ratio(
              x1, ratio, c=dat[0].get_color(), **plotfn_kwargs_ratio)

          # Calculate the ratio error bar values, if we have them
          if not np.all(values[:, 1] == 0):
            ratio_err = ratio * np.sqrt(values[:, 1]**2 / values[:, 0] +
                                        rvalues[:, 1]**2 / rvalues[:, 0])

            axRatio.fill_between(
                x1,
                ratio - ratio_err,
                ratio + ratio_err,
                facecolor=rat[0].get_color(),
                alpha=0.5)

        except KeyError as e:
          self.logger.warning(
              'Could not find summariser {} in reference data'.format(str(e)))
        except ValueError as e:
          self.logger.warning('Reference data are in wrong format '
                              '(check your parameter count)')

      axRatio.set_ylim([0.25, 1.75])
      axRatio.set_yticks([0.5, 1, 1.5])
      axRatio.grid(b=True, color='lightgray', linestyle='dotted')
      axRatio.set_xlabel(
          "{} ({})".format(p1['name'], p1.get('units', 'Unknown')))
      axRatio.set_ylabel("Value/Reference")

    # Show legend
    ax.grid(b=True, color='lightgray', linestyle='dotted')
    ax.set_title("{} [{}]".format(self.generalConfig.title, plotGroup.title))
    ax.legend(loc='lower right')
    ax.set_ylabel("{} ({})".format(plotGroup.name, plotGroup.units))

    # Dump
    fig.tight_layout()
    self.logger.info('Creating 1D {}'.format(filename))
    plt.savefig(filename)

  def dumpPlot_sum2d(self, axisValues, plotGroup, referencePlotGroup, filename):
    """
    Dump an 2-D plot group
    """

    # Configurable variables
    cmap = plt.get_cmap(self.getConfig('colormap', 'plasma'))

    # Populate axis values
    p = list(self.generalConfig.parameters.values())
    p1 = p[0]
    p2 = p[1]
    x = np.array(list(map(lambda x: float(x.get(p1['name'])), axisValues)))
    y = np.array(list(map(lambda x: float(x.get(p2['name'])), axisValues)))

    # Set up a regular grid of interpolation points
    xi, yi = np.linspace(x.min(), x.max(), 100), np.linspace(
        y.min(), y.max(), 100)
    xi, yi = np.meshgrid(xi, yi)

    fig = None
    ax = None

    # -------------------------------
    # 2D Plots WITHOUT Reference
    # -------------------------------
    if referencePlotGroup is None:
      for name, values in plotGroup.values().items():

        # Interpolate Z
        z = values[:, 0]
        rbf = scipy.interpolate.Rbf(x, y, z, function='linear')
        zi = rbf(xi, yi)

        # Create plot
        fig, ax = self.createPlot()
        im = ax.pcolormesh(xi, yi, zi, cmap=cmap)
        ax.set_aspect("equal")
        ax.scatter(x, y, c=z, linewidths=1, edgecolors='black', cmap=cmap)
        cbar = fig.colorbar(im, ax=ax)
        cbar.set_label('{} ({})'.format(plotGroup.title, plotGroup.units))

        # Show legend
        ax.grid(True)
        ax.set_title("{} [{}]".format(self.generalConfig.title, name))
        ax.set_xlabel("{} ({})".format(p1['name'], p1.get('units', 'Unknown')))
        ax.set_ylabel("{} ({})".format(p2['name'], p2.get('units', 'Unknown')))

        # Dump
        self.logger.info(
            'Creating 2D Plot {}-{}.png'.format(filename[:-4], name))
        plt.savefig('{}-{}.png'.format(filename[:-4], name))

    # -------------------------------
    # 2D Plots WITH Reference
    # -------------------------------
    else:
      ratio_cmap = plt.get_cmap(
          self.getConfig('reference', {}).get('ratiocolormap', 'PuOr'))

      for name, values in plotGroup.values().items():

        # Interpolate Z
        z = values[:, 0]
        rbf = scipy.interpolate.Rbf(x, y, z, function='linear')
        zi = rbf(xi, yi)

        # Create plot with reference
        fig, (ax, axRatio) = self.createPlotWithReference(yratio=(1, 1))
        im = ax.pcolormesh(xi, yi, zi, cmap=cmap)
        ax.scatter(x, y, c=z, linewidths=1, edgecolors='black', cmap=cmap)
        cbar = fig.colorbar(im, ax=ax)
        cbar.set_label('{} ({})'.format(plotGroup.title, plotGroup.units))

        try:

          # Interpolate Z-Ref
          zref = referencePlotGroup.values(name)[:, 0]
          zratio = z / zref
          rbf = scipy.interpolate.Rbf(x, y, zratio, function='linear')
          ziratio = rbf(xi, yi)

          rim = axRatio.pcolormesh(
              xi, yi, ziratio, cmap=ratio_cmap, vmin=0.25, vmax=1.75)
          axRatio.scatter(
              x,
              y,
              c=zratio,
              linewidths=1,
              edgecolors='black',
              cmap=ratio_cmap,
              vmin=0.25,
              vmax=1.75)
          cbar = fig.colorbar(rim, ax=axRatio)
          cbar.set_label('Ratio')

        except KeyError as e:
          self.logger.warning(
              'Could not find summariser {} in reference data'.format(str(e)))
        except ValueError as e:
          self.logger.warning('Reference data are in wrong format '
                              '(check your parameter count)')

        # Show legends
        ax.grid(True)
        ax.set_title("{} [{}]".format(self.generalConfig.title, name))
        ax.set_xlabel("{} ({})".format(p1['name'], p1.get('units', 'Unknown')))
        ax.set_ylabel("{} ({})".format(p2['name'], p2.get('units', 'Unknown')))

        axRatio.grid(True)
        axRatio.set_xlabel(
            "{} ({})".format(p1['name'], p1.get('units', 'Unknown')))
        axRatio.set_ylabel("Value/" + name + referencePlotGroup.suffix)

        # Dump
        self.logger.info(
            'Creating 2D Plot {}-{}.png'.format(filename[:-4], name))
        plt.savefig('{}-{}.png'.format(filename[:-4], name))

  def dumpPlot_sum3d(self, axisValues, plotGroup, referencePlotGroup, filename):
    """
    Dump an 3-D plot group
    """
    raise NotImplementedError('The 3-axis plot is nt yet implemented')

  def plot_sum(self, config, summarizer, reference, refConfig):
    """
    Dump summarised plots
    """
<<<<<<< HEAD
=======
    config = self.getRenderedConfig()

    # Validate dimentions
    if len(self.generalConfig.parameters) == 0:
      raise ValueError(
          'Requested to dump a plot without having any parameters')
    if len(self.generalConfig.parameters) > 3:
      raise ValueError('Requested to dump a plot with more than 3 parameters')
>>>>>>> c3cbb182

    # Prepare plot group
    axisValues = []
    metricPlotGroup = {}
<<<<<<< HEAD
    referencePlotGroup = {}
    if reference is None:
      referencePlotGroup = None
=======
    referencePlotGroup = None

    # Collect reference data if we have them
    reference = None
    refConfig = config.get('reference', None)
    if not refConfig is None:
      url = refConfig['url']
      self.logger.info('Fetcing reference data from {}'.format(url))

      # Make the request and collect data
      r = requests.get(url, headers=refConfig.get('headers', {}))
      if r.status_code < 200 or r.status_code >= 300:
        self.logger.error(
            'Got unexpected HTTP {} response. Disabling reference'.format(
                r.status_code))
      else:
        reference = r.json()
        referencePlotGroup = {}

        # Include metadata and re-evaluate templates of the reference config
        renderedConfig = self.getRenderedConfig(
            dict(
                map(lambda v: ('refmeta:{}'.format(v[0]), v[1]), reference[
                    'meta'].items())))
        refConfig = renderedConfig['reference']
>>>>>>> c3cbb182

    # Create one plot for every observed value
    for metricName, metric in self.generalConfig.metrics.items():
      metricPlotGroup[metricName] = PlotGroup(metric)
      if not referencePlotGroup is None:
        referencePlotGroup[metricName] = PlotGroup(
            metric, ' ({})'.format(refConfig.get('name', 'ref')))

    # Process reference values
    if not referencePlotGroup is None:
      for testCase in reference['sum']:
        for metric, summarizedValues in testCase['values'].items():
          for sumname, value in summarizedValues.items():

            # Prettify summariser name
            if '_' in sumname:
              (pre, post) = sumname.split('_', 1)
              sumname = '{} ({})'.format(pre, post)

            # Make sure values are in (value, error) format always
            pair = value
            if type(value) not in (list, tuple):
              pair = [float(value), 0]
            referencePlotGroup[metric].series(sumname).append(pair)

    # Process summarizer values
    for testCase in summarizer.sum():
      axisValues.append(self.normalizeAxisValues(testCase['parameters']))

      # Process summarized values into the appropriate plot group
      for metric, summarizedValues in testCase['values'].items():
        for sumname, value in summarizedValues.items():

          # Prettify summariser name
          if '_' in sumname:
            (pre, post) = sumname.split('_', 1)
            sumname = '{} ({})'.format(pre, post)

          # Make sure values are in (value, error) format always
          pair = value
          if type(value) not in (list, tuple):
            pair = [float(value), 0]
          metricPlotGroup[metric].series(sumname).append(pair)

    # Dump plots using the correct function
    dumpFunction = [self.dumpPlot_sum1d, self.dumpPlot_sum2d, self.dumpPlot_sum3d] \
                   [len(self.generalConfig.parameters)-1]

    # Create and dump plots
    filePrefix = config.get('prefix', 'plot-')
    fileSuffix = config.get('suffix', '')
    for metric, plotGroup in metricPlotGroup.items():
<<<<<<< HEAD
      dumpFunction(
        axisValues,
        plotGroup,
        None if referencePlotGroup is None else referencePlotGroup[metric],
        '%s%s%s.png' % (filePrefix, metric, fileSuffix)
      )


  def dumpPlot_raw1d(self, plotGroup, referencePlotGroup, filename):
    """
    Dump a raw 1D plot
    """

    fig, ax = self.createPlot()
    axisName = plotGroup.firstAxis()

    if not axisName is None:

      # Plot data
      (x, y) = plotGroup.pairs(axisName)
      ax.scatter(x, y, label=plotGroup.name)

      # Plot reference
      if referencePlotGroup:
        (x, y) = referencePlotGroup.pairs(axisName)
        ax.scatter(x, y, label=referencePlotGroup.name)

      # Lookup the parameter details
      for param in self.generalConfig.parameters.values():
        if param['name'] == axisName:
          ax.set_xlabel("%s (%s)" % (param['name'], param.get('units', 'Unknown')))

    # Show legend
    ax.grid(b=True, color='lightgray', linestyle='dotted')
    ax.set_title("%s [%s]" % (self.generalConfig.title, plotGroup.title))
    ax.legend(loc='lower right')
    ax.set_ylabel("%s (%s)" % (plotGroup.name, plotGroup.units))

    # Dump
    fig.tight_layout()
    self.logger.info('Creating 1D %s' % (filename,))
    plt.savefig(filename)


  def plot_raw(self, config, summarizer, reference, refConfig):
    """
    Dump raw data points (scatter plot)
    """

    # Prepare plot group
    localPlotGroup = {}
    referencePlotGroup = {}

    # Create one plot for every observed value
    for metricName, metric in self.generalConfig.metrics.items():
      localPlotGroup[metricName] = RawPlotGroup(metric)
      if not reference is None:
        referencePlotGroup[metricName] = RawPlotGroup(
          metric, ' ({})'.format(refConfig.get('name', 'ref'))
        )

    # Process summarizer values
    for testCase in summarizer.raw():
      axisValue = self.normalizeAxisValues(testCase['parameters'])

      # Process summarized values into the appropriate plot group
      for metric, rawValues in testCase['values'].items():
        group = localPlotGroup[metric]
        for (ts, value) in rawValues:
          group.put(axisValue, value)

    # Process reference values
    if reference:
      for testCase in reference['raw']:
        axisValue = testCase['parameters']

        for metric, rawValues in testCase['values'].items():
          group = referencePlotGroup[metric]
          for (ts, value) in rawValues:
            group.put(axisValue, value)

    # Plot
    filePrefix = config.get('prefix', 'plot-')
    fileSuffix = config.get('suffix', '')
    for metric, plotGroup in localPlotGroup.items():
      self.dumpPlot_raw1d(
        plotGroup,
        None if reference is None else referencePlotGroup[metric],
        '%s%s%s.png' % (filePrefix, metric, fileSuffix)
      )

  def dump(self, summarizer):
    """
    Dump a plot for every metric in the time series
    """
    config = self.getRenderedConfig()

    # Validate dimentions
    if len(self.generalConfig.parameters) == 0:
      raise ValueError('Requested to dump a plot without having any parameters')
    if len(self.generalConfig.parameters) > 3:
      raise ValueError('Requested to dump a plot with more than 3 parameters')

    # Collect reference data if we have them
    reference = None
    refConfig = config.get('reference', None)
    if not refConfig is None:
      url = refConfig['url']
      self.logger.info('Fetcing reference data from %s' % url)

      # Make the request and collect data
      r = requests.get(url, headers=refConfig.get('headers', {}))
      if r.status_code < 200 or r.status_code >= 300:
        self.logger.error('Got unexpected HTTP %i response. Disabling reference'
           % r.status_code)
      else:
        reference = r.json()

        # Include metadata and re-evaluate templates of the reference config
        renderedConfig = self.getRenderedConfig(
            dict(
              map(
                lambda v: ('refmeta:{}'.format(v[0]), v[1]),
                reference['meta'].items()
              )
            )
          )
        refConfig = renderedConfig['reference']

    if config.get('raw', False):
      self.plot_raw(config, summarizer, reference, refConfig)
    else:
      self.plot_sum(config, summarizer, reference, refConfig)

=======
      dumpFunction(axisValues, plotGroup, None if referencePlotGroup is None
                   else referencePlotGroup[metric], '{}{}{}.png'.format(
                       filePrefix, metric, fileSuffix))
>>>>>>> c3cbb182
<|MERGE_RESOLUTION|>--- conflicted
+++ resolved
@@ -91,7 +91,6 @@
 
 
 class RawPlotGroup:
-
   def __init__(self, metric, suffix=''):
     self.suffix = suffix
     self.name = metric.config.get('name', 'metric')
@@ -118,18 +117,11 @@
 
   def pairs(self, axisName=None):
     if axisName is None:
-      return dict(
-          map(
-            lambda name: (name, self.pairs(name)),
-            self.x.keys()
-          )
-        )
+      return dict(map(lambda name: (name, self.pairs(name)), self.x.keys()))
 
     else:
-      return (
-          np.array(self.x[axisName]),
-          np.array(self.y)
-        )
+      return (np.array(self.x[axisName]), np.array(self.y))
+
 
 class PlotReporter(Reporter):
   """
@@ -232,7 +224,8 @@
 
     return fig, (ax1, ax2)
 
-  def dumpPlot_sum1d(self, axisValues, plotGroup, referencePlotGroup, filename):
+  def dumpPlot_sum1d(self, axisValues, plotGroup, referencePlotGroup,
+                     filename):
     """
     Dump an 1-D plot group
     """
@@ -350,7 +343,8 @@
     self.logger.info('Creating 1D {}'.format(filename))
     plt.savefig(filename)
 
-  def dumpPlot_sum2d(self, axisValues, plotGroup, referencePlotGroup, filename):
+  def dumpPlot_sum2d(self, axisValues, plotGroup, referencePlotGroup,
+                     filename):
     """
     Dump an 2-D plot group
     """
@@ -469,7 +463,8 @@
             'Creating 2D Plot {}-{}.png'.format(filename[:-4], name))
         plt.savefig('{}-{}.png'.format(filename[:-4], name))
 
-  def dumpPlot_sum3d(self, axisValues, plotGroup, referencePlotGroup, filename):
+  def dumpPlot_sum3d(self, axisValues, plotGroup, referencePlotGroup,
+                     filename):
     """
     Dump an 3-D plot group
     """
@@ -479,8 +474,153 @@
     """
     Dump summarised plots
     """
-<<<<<<< HEAD
-=======
+
+    # Prepare plot group
+    axisValues = []
+    metricPlotGroup = {}
+    referencePlotGroup = {}
+    if reference is None:
+      referencePlotGroup = None
+
+    # Create one plot for every observed value
+    for metricName, metric in self.generalConfig.metrics.items():
+      metricPlotGroup[metricName] = PlotGroup(metric)
+      if not referencePlotGroup is None:
+        referencePlotGroup[metricName] = PlotGroup(
+            metric, ' ({})'.format(refConfig.get('name', 'ref')))
+
+    # Process reference values
+    if not referencePlotGroup is None:
+      for testCase in reference['sum']:
+        for metric, summarizedValues in testCase['values'].items():
+          for sumname, value in summarizedValues.items():
+
+            # Prettify summariser name
+            if '_' in sumname:
+              (pre, post) = sumname.split('_', 1)
+              sumname = '{} ({})'.format(pre, post)
+
+            # Make sure values are in (value, error) format always
+            pair = value
+            if type(value) not in (list, tuple):
+              pair = [float(value), 0]
+            referencePlotGroup[metric].series(sumname).append(pair)
+
+    # Process summarizer values
+    for testCase in summarizer.sum():
+      axisValues.append(self.normalizeAxisValues(testCase['parameters']))
+
+      # Process summarized values into the appropriate plot group
+      for metric, summarizedValues in testCase['values'].items():
+        for sumname, value in summarizedValues.items():
+
+          # Prettify summariser name
+          if '_' in sumname:
+            (pre, post) = sumname.split('_', 1)
+            sumname = '{} ({})'.format(pre, post)
+
+          # Make sure values are in (value, error) format always
+          pair = value
+          if type(value) not in (list, tuple):
+            pair = [float(value), 0]
+          metricPlotGroup[metric].series(sumname).append(pair)
+
+    # Dump plots using the correct function
+    dumpFunction = [self.dumpPlot_sum1d, self.dumpPlot_sum2d, self.dumpPlot_sum3d] \
+                   [len(self.generalConfig.parameters)-1]
+
+    # Create and dump plots
+    filePrefix = config.get('prefix', 'plot-')
+    fileSuffix = config.get('suffix', '')
+    for metric, plotGroup in metricPlotGroup.items():
+      dumpFunction(axisValues, plotGroup, None if referencePlotGroup is None
+                   else referencePlotGroup[metric], '{}{}{}.png'.foramt(
+                       filePrefix, metric, fileSuffix))
+
+  def dumpPlot_raw1d(self, plotGroup, referencePlotGroup, filename):
+    """
+    Dump a raw 1D plot
+    """
+
+    fig, ax = self.createPlot()
+    axisName = plotGroup.firstAxis()
+
+    if not axisName is None:
+
+      # Plot data
+      (x, y) = plotGroup.pairs(axisName)
+      ax.scatter(x, y, label=plotGroup.name)
+
+      # Plot reference
+      if referencePlotGroup:
+        (x, y) = referencePlotGroup.pairs(axisName)
+        ax.scatter(x, y, label=referencePlotGroup.name)
+
+      # Lookup the parameter details
+      for param in self.generalConfig.parameters.values():
+        if param['name'] == axisName:
+          ax.set_xlabel(
+              "{} ({})".format(param['name'], param.get('units', 'Unknown')))
+
+    # Show legend
+    ax.grid(b=True, color='lightgray', linestyle='dotted')
+    ax.set_title("{} [{}]".format(self.generalConfig.title, plotGroup.title))
+    ax.legend(loc='lower right')
+    ax.set_ylabel("{} ({})".format(plotGroup.name, plotGroup.units))
+
+    # Dump
+    fig.tight_layout()
+    self.logger.info('Creating 1D {}'.format(filename))
+    plt.savefig(filename)
+
+  def plot_raw(self, config, summarizer, reference, refConfig):
+    """
+    Dump raw data points (scatter plot)
+    """
+
+    # Prepare plot group
+    localPlotGroup = {}
+    referencePlotGroup = {}
+
+    # Create one plot for every observed value
+    for metricName, metric in self.generalConfig.metrics.items():
+      localPlotGroup[metricName] = RawPlotGroup(metric)
+      if not reference is None:
+        referencePlotGroup[metricName] = RawPlotGroup(
+            metric, ' ({})'.format(refConfig.get('name', 'ref')))
+
+    # Process summarizer values
+    for testCase in summarizer.raw():
+      axisValue = self.normalizeAxisValues(testCase['parameters'])
+
+      # Process summarized values into the appropriate plot group
+      for metric, rawValues in testCase['values'].items():
+        group = localPlotGroup[metric]
+        for (ts, value) in rawValues:
+          group.put(axisValue, value)
+
+    # Process reference values
+    if reference:
+      for testCase in reference['raw']:
+        axisValue = testCase['parameters']
+
+        for metric, rawValues in testCase['values'].items():
+          group = referencePlotGroup[metric]
+          for (ts, value) in rawValues:
+            group.put(axisValue, value)
+
+    # Plot
+    filePrefix = config.get('prefix', 'plot-')
+    fileSuffix = config.get('suffix', '')
+    for metric, plotGroup in localPlotGroup.items():
+      self.dumpPlot_raw1d(plotGroup, None
+                          if reference is None else referencePlotGroup[metric],
+                          '{}{}{}.png'.format(filePrefix, metric, fileSuffix))
+
+  def dump(self, summarizer):
+    """
+    Dump a plot for every metric in the time series
+    """
     config = self.getRenderedConfig()
 
     # Validate dimentions
@@ -489,17 +629,6 @@
           'Requested to dump a plot without having any parameters')
     if len(self.generalConfig.parameters) > 3:
       raise ValueError('Requested to dump a plot with more than 3 parameters')
->>>>>>> c3cbb182
-
-    # Prepare plot group
-    axisValues = []
-    metricPlotGroup = {}
-<<<<<<< HEAD
-    referencePlotGroup = {}
-    if reference is None:
-      referencePlotGroup = None
-=======
-    referencePlotGroup = None
 
     # Collect reference data if we have them
     reference = None
@@ -516,7 +645,6 @@
                 r.status_code))
       else:
         reference = r.json()
-        referencePlotGroup = {}
 
         # Include metadata and re-evaluate templates of the reference config
         renderedConfig = self.getRenderedConfig(
@@ -524,196 +652,8 @@
                 map(lambda v: ('refmeta:{}'.format(v[0]), v[1]), reference[
                     'meta'].items())))
         refConfig = renderedConfig['reference']
->>>>>>> c3cbb182
-
-    # Create one plot for every observed value
-    for metricName, metric in self.generalConfig.metrics.items():
-      metricPlotGroup[metricName] = PlotGroup(metric)
-      if not referencePlotGroup is None:
-        referencePlotGroup[metricName] = PlotGroup(
-            metric, ' ({})'.format(refConfig.get('name', 'ref')))
-
-    # Process reference values
-    if not referencePlotGroup is None:
-      for testCase in reference['sum']:
-        for metric, summarizedValues in testCase['values'].items():
-          for sumname, value in summarizedValues.items():
-
-            # Prettify summariser name
-            if '_' in sumname:
-              (pre, post) = sumname.split('_', 1)
-              sumname = '{} ({})'.format(pre, post)
-
-            # Make sure values are in (value, error) format always
-            pair = value
-            if type(value) not in (list, tuple):
-              pair = [float(value), 0]
-            referencePlotGroup[metric].series(sumname).append(pair)
-
-    # Process summarizer values
-    for testCase in summarizer.sum():
-      axisValues.append(self.normalizeAxisValues(testCase['parameters']))
-
-      # Process summarized values into the appropriate plot group
-      for metric, summarizedValues in testCase['values'].items():
-        for sumname, value in summarizedValues.items():
-
-          # Prettify summariser name
-          if '_' in sumname:
-            (pre, post) = sumname.split('_', 1)
-            sumname = '{} ({})'.format(pre, post)
-
-          # Make sure values are in (value, error) format always
-          pair = value
-          if type(value) not in (list, tuple):
-            pair = [float(value), 0]
-          metricPlotGroup[metric].series(sumname).append(pair)
-
-    # Dump plots using the correct function
-    dumpFunction = [self.dumpPlot_sum1d, self.dumpPlot_sum2d, self.dumpPlot_sum3d] \
-                   [len(self.generalConfig.parameters)-1]
-
-    # Create and dump plots
-    filePrefix = config.get('prefix', 'plot-')
-    fileSuffix = config.get('suffix', '')
-    for metric, plotGroup in metricPlotGroup.items():
-<<<<<<< HEAD
-      dumpFunction(
-        axisValues,
-        plotGroup,
-        None if referencePlotGroup is None else referencePlotGroup[metric],
-        '%s%s%s.png' % (filePrefix, metric, fileSuffix)
-      )
-
-
-  def dumpPlot_raw1d(self, plotGroup, referencePlotGroup, filename):
-    """
-    Dump a raw 1D plot
-    """
-
-    fig, ax = self.createPlot()
-    axisName = plotGroup.firstAxis()
-
-    if not axisName is None:
-
-      # Plot data
-      (x, y) = plotGroup.pairs(axisName)
-      ax.scatter(x, y, label=plotGroup.name)
-
-      # Plot reference
-      if referencePlotGroup:
-        (x, y) = referencePlotGroup.pairs(axisName)
-        ax.scatter(x, y, label=referencePlotGroup.name)
-
-      # Lookup the parameter details
-      for param in self.generalConfig.parameters.values():
-        if param['name'] == axisName:
-          ax.set_xlabel("%s (%s)" % (param['name'], param.get('units', 'Unknown')))
-
-    # Show legend
-    ax.grid(b=True, color='lightgray', linestyle='dotted')
-    ax.set_title("%s [%s]" % (self.generalConfig.title, plotGroup.title))
-    ax.legend(loc='lower right')
-    ax.set_ylabel("%s (%s)" % (plotGroup.name, plotGroup.units))
-
-    # Dump
-    fig.tight_layout()
-    self.logger.info('Creating 1D %s' % (filename,))
-    plt.savefig(filename)
-
-
-  def plot_raw(self, config, summarizer, reference, refConfig):
-    """
-    Dump raw data points (scatter plot)
-    """
-
-    # Prepare plot group
-    localPlotGroup = {}
-    referencePlotGroup = {}
-
-    # Create one plot for every observed value
-    for metricName, metric in self.generalConfig.metrics.items():
-      localPlotGroup[metricName] = RawPlotGroup(metric)
-      if not reference is None:
-        referencePlotGroup[metricName] = RawPlotGroup(
-          metric, ' ({})'.format(refConfig.get('name', 'ref'))
-        )
-
-    # Process summarizer values
-    for testCase in summarizer.raw():
-      axisValue = self.normalizeAxisValues(testCase['parameters'])
-
-      # Process summarized values into the appropriate plot group
-      for metric, rawValues in testCase['values'].items():
-        group = localPlotGroup[metric]
-        for (ts, value) in rawValues:
-          group.put(axisValue, value)
-
-    # Process reference values
-    if reference:
-      for testCase in reference['raw']:
-        axisValue = testCase['parameters']
-
-        for metric, rawValues in testCase['values'].items():
-          group = referencePlotGroup[metric]
-          for (ts, value) in rawValues:
-            group.put(axisValue, value)
-
-    # Plot
-    filePrefix = config.get('prefix', 'plot-')
-    fileSuffix = config.get('suffix', '')
-    for metric, plotGroup in localPlotGroup.items():
-      self.dumpPlot_raw1d(
-        plotGroup,
-        None if reference is None else referencePlotGroup[metric],
-        '%s%s%s.png' % (filePrefix, metric, fileSuffix)
-      )
-
-  def dump(self, summarizer):
-    """
-    Dump a plot for every metric in the time series
-    """
-    config = self.getRenderedConfig()
-
-    # Validate dimentions
-    if len(self.generalConfig.parameters) == 0:
-      raise ValueError('Requested to dump a plot without having any parameters')
-    if len(self.generalConfig.parameters) > 3:
-      raise ValueError('Requested to dump a plot with more than 3 parameters')
-
-    # Collect reference data if we have them
-    reference = None
-    refConfig = config.get('reference', None)
-    if not refConfig is None:
-      url = refConfig['url']
-      self.logger.info('Fetcing reference data from %s' % url)
-
-      # Make the request and collect data
-      r = requests.get(url, headers=refConfig.get('headers', {}))
-      if r.status_code < 200 or r.status_code >= 300:
-        self.logger.error('Got unexpected HTTP %i response. Disabling reference'
-           % r.status_code)
-      else:
-        reference = r.json()
-
-        # Include metadata and re-evaluate templates of the reference config
-        renderedConfig = self.getRenderedConfig(
-            dict(
-              map(
-                lambda v: ('refmeta:{}'.format(v[0]), v[1]),
-                reference['meta'].items()
-              )
-            )
-          )
-        refConfig = renderedConfig['reference']
 
     if config.get('raw', False):
       self.plot_raw(config, summarizer, reference, refConfig)
     else:
-      self.plot_sum(config, summarizer, reference, refConfig)
-
-=======
-      dumpFunction(axisValues, plotGroup, None if referencePlotGroup is None
-                   else referencePlotGroup[metric], '{}{}{}.png'.format(
-                       filePrefix, metric, fileSuffix))
->>>>>>> c3cbb182
+      self.plot_sum(config, summarizer, reference, refConfig)